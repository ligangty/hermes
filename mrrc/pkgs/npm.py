--- conflicted
+++ resolved
@@ -1,4 +1,3 @@
-<<<<<<< HEAD
 """
 Copyright (C) 2021 Red Hat, Inc. (https://github.com/Commonjava/mrrc-uploader)
 
@@ -14,24 +13,14 @@
 See the License for the specific language governing permissions and
 limitations under the License.
 """
-from mrrc.utils.logs import DEFAULT_LOGGER
-from typing import Optional
-from dataclasses import dataclass, field
-from marshmallow import ValidationError
-import os
-import json
-import marshmallow_dataclass
-import logging
-=======
 import logging
 import os
 from dataclasses import dataclass, field
 from json import load, loads, dump, JSONDecodeError
 from typing import Optional
->>>>>>> af6f1efe
-
+
+from marshmallow import ValidationError
 from marshmallow_dataclass import class_schema
-from marshmallow import ValidationError
 from semantic_version import compare
 
 from mrrc.storage.s3client import S3Client
@@ -40,11 +29,8 @@
 
 logger = logging.getLogger(DEFAULT_LOGGER)
 
-<<<<<<< HEAD
-=======
 PACKAGE_JSON = "package.json"
 
->>>>>>> af6f1efe
 
 @dataclass
 class NPMPackageMetadata(object):
@@ -272,41 +258,20 @@
 
 
 def scan_for_version(path: str) -> NPMVersionMetadata:
-<<<<<<< HEAD
     """Scan a file path and find version metadata"""
     try:
-        with open(path, encoding="utf-8") as version_meta_file:
-            version_meta_data = json.load(version_meta_file)
-        version_schema = marshmallow_dataclass.class_schema(NPMVersionMetadata)()
-=======
-    """ Scan a file path and find version metadata
-    """
-    try:
-        with open(path) as version_meta_file:
+        with open(path, encoding='utf-8') as version_meta_file:
             version_meta_data = load(version_meta_file)
         version_schema = class_schema(NPMVersionMetadata)()
->>>>>>> af6f1efe
         return version_schema.load(version_meta_data)
     except JSONDecodeError:
         logger.error('Error: Failed to parse json!')
     except ValidationError:
-<<<<<<< HEAD
-        logger.error("Error: Failed to validate version metadata!")
-
-
-def gen_package_meatadata_file(version_metadata: NPMVersionMetadata, root="/"):
-    """Give a version metadata and generate the package metadata based on that.
-    The result will write the package metadata file to the appropriate path,
-    e.g.: jquery/package.json or @types/jquery/package.json
-    Root is like a prefix of the path which defaults to local repo location
-=======
         logger.error('Error: Failed to parse metadata by schema!')
 
 
 def read_package_metadata_from_content(content: str) -> NPMPackageMetadata:
-    """ Read the package metadata object from the object str content
->>>>>>> af6f1efe
-    """
+    """ Read the package metadata object from the object str content"""
     try:
         package_metadata = loads(content)
         package_schema = class_schema(NPMPackageMetadata)()
@@ -416,28 +381,15 @@
     return package_metadata
 
 
-<<<<<<< HEAD
+def __write_package_metadata_to_file(package_metadata: NPMPackageMetadata, root='/') -> str:
     logger.debug("NPM metadata will generate: %s", package_metadata)
-    final_package_metadata_path = os.path.join(
-        root, package_metadata.get_name(), "package.json"
-    )
+    final_package_metadata_path = os.path.join(root, package_metadata.get_name(), PACKAGE_JSON)
     try:
-        with open(final_package_metadata_path, mode="w", encoding="utf-8") as f:
-            json.dump(package_metadata.__dict__, f)
+        with open(final_package_metadata_path, mode='w', encoding='utf-8') as f:
+            dump(package_metadata.__dict__, f)
+        return final_package_metadata_path
     except FileNotFoundError:
         logger.error(
             "Can not create file %s because of some missing folders",
             final_package_metadata_path,
-        )
-=======
-def __write_package_metadata_to_file(package_metadata: NPMPackageMetadata, root='/') -> str:
-    logger.debug(f'NPM metadata will generate: {package_metadata}')
-    final_package_metadata_path = os.path.join(root, package_metadata.get_name(), PACKAGE_JSON)
-    try:
-        with open(final_package_metadata_path, mode='w') as f:
-            dump(package_metadata.__dict__, f)
-        return final_package_metadata_path
-    except FileNotFoundError:
-        logger.error(f'Can not create file {final_package_metadata_path} because of some missing folders')
-    return ""
->>>>>>> af6f1efe
+        )