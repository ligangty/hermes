--- conflicted
+++ resolved
@@ -67,17 +67,10 @@
 
 
 def __parse_npm_package_version_paths(path: str) -> list:
-<<<<<<< HEAD
-    with open(path, encoding="utf-8") as version_package:
-        data = json.load(version_package)
-    package_version_paths = [data["name"], data["version"]]
-    return package_version_paths
-=======
     try:
-        with open(path) as version_package:
+        with open(path, encoding='utf-8') as version_package:
             data = load(version_package)
         package_version_paths = [data['name'], data['version']]
         return package_version_paths
     except JSONDecodeError:
-        logger.error('Error: Failed to parse json!')
->>>>>>> af6f1efe
+        logger.error('Error: Failed to parse json!')