"""
Copyright (C) 2021 Red Hat, Inc. (https://github.com/Commonjava/mrrc-uploader)

Licensed under the Apache License, Version 2.0 (the "License");
you may not use this file except in compliance with the License.
You may obtain a copy of the License at

         http://www.apache.org/licenses/LICENSE-2.0

Unless required by applicable law or agreed to in writing, software
distributed under the License is distributed on an "AS IS" BASIS,
WITHOUT WARRANTIES OR CONDITIONS OF ANY KIND, either express or implied.
See the License for the specific language governing permissions and
limitations under the License.
"""
from mrrc.utils.logs import DEFAULT_LOGGER
from zipfile import ZipFile, is_zipfile
<<<<<<< HEAD
=======
from json import load, JSONDecodeError
>>>>>>> 8b8a32c5
from enum import Enum
import os
import sys
import tarfile
import logging

logger = logging.getLogger(DEFAULT_LOGGER)


def extract_zip_all(zf: ZipFile, target_dir: str):
    zf.extractall(target_dir)


def extract_zip_with_files(zf: ZipFile, target_dir: str, file_suffix: str, debug=False):
    names = zf.namelist()
    filtered = list(filter(lambda n: n.endswith(file_suffix), names))
    if debug:
        logger.debug("Filtered files list as below with %s", file_suffix)
        for name in filtered:
            logger.debug(name)
    zf.extractall(target_dir, members=filtered)


def extract_npm_tarball(path: str, target_dir: str) -> str:
    """Extract npm tarball will relocate the tgz file and metadata files. locate the tar path (
    e.g.: jquery/-/jquery-7.6.1.tgz or @types/jquery/-/jquery-2.2.3.tgz), locate the version
    metadata path (e.g.: jquery/7.6.1 or @types/jquery/2.2.3) Result returns the version metadata
    file path for following package metadata generating operations
    """
    tgz = tarfile.open(path)
    tgz.extractall()
    for f in tgz:
        if f.name.endswith("package.json"):
            version_metadata_path = f.path
            parse_paths = __parse_npm_package_version_paths(f.path)

            tarball_parent_path = os.path.join(target_dir, parse_paths[0], "-")
            os.makedirs(tarball_parent_path)
            os.system("cp " + path + " " + tarball_parent_path)

            version_metadata_parent_path = os.path.join(
                target_dir, parse_paths[0], parse_paths[1]
            )
            os.makedirs(version_metadata_parent_path)
            os.system(
                "cp " + version_metadata_path + " " + version_metadata_parent_path
            )
            version_metadata_path = version_metadata_parent_path + "/package.json"
            break
    return version_metadata_path


def __parse_npm_package_version_paths(path: str) -> list:
<<<<<<< HEAD
    with open(path, encoding="utf-8") as version_package:
        data = json.load(version_package)
    package_version_paths = [data["name"], data["version"]]
    return package_version_paths
=======
    try:
        with open(path, encoding='utf-8') as version_package:
            data = load(version_package)
        package_version_paths = [data['name'], data['version']]
        return package_version_paths
    except JSONDecodeError:
        logger.error('Error: Failed to parse json!')
>>>>>>> 8b8a32c5


class NpmArchiveType(Enum):
    """Possible types of detected archive"""

    NOT_NPM = 0
    DIRECTORY = 1
    ZIP_FILE = 2
    TAR_FILE = 3


def detect_npm_archive(repo):
    """Detects, if the archive needs to have npm workflow.
    :parameter repo repository directory
    :return NpmArchiveType value
    """

    expanded_repo = os.path.expanduser(repo)
    if not os.path.exists(expanded_repo):
        logger.error("Repository %s does not exist!", expanded_repo)
        sys.exit(1)

    if os.path.isdir(expanded_repo):
        # we have archive repository
        repo_path = "".join((expanded_repo, "/package.json"))
        if os.path.isfile(repo_path):
            return NpmArchiveType.DIRECTORY
    elif is_zipfile(expanded_repo):
        # we have a ZIP file to expand
        with ZipFile(expanded_repo) as zz:
            try:
                if zz.getinfo("package.json"):
                    return NpmArchiveType.ZIP_FILE
            except KeyError:
                pass
    elif tarfile.is_tarfile(expanded_repo):
        with tarfile.open(expanded_repo) as tt:
            try:
                if tt.getmember("package/package.json").isfile():
                    return (
                        NpmArchiveType.TAR_FILE
                    )  # it is a tar file and has package.json in the right place
            except KeyError:
                pass

    return NpmArchiveType.NOT_NPM<|MERGE_RESOLUTION|>--- conflicted
+++ resolved
@@ -15,10 +15,7 @@
 """
 from mrrc.utils.logs import DEFAULT_LOGGER
 from zipfile import ZipFile, is_zipfile
-<<<<<<< HEAD
-=======
 from json import load, JSONDecodeError
->>>>>>> 8b8a32c5
 from enum import Enum
 import os
 import sys
@@ -72,12 +69,6 @@
 
 
 def __parse_npm_package_version_paths(path: str) -> list:
-<<<<<<< HEAD
-    with open(path, encoding="utf-8") as version_package:
-        data = json.load(version_package)
-    package_version_paths = [data["name"], data["version"]]
-    return package_version_paths
-=======
     try:
         with open(path, encoding='utf-8') as version_package:
             data = load(version_package)
@@ -85,7 +76,6 @@
         return package_version_paths
     except JSONDecodeError:
         logger.error('Error: Failed to parse json!')
->>>>>>> 8b8a32c5
 
 
 class NpmArchiveType(Enum):
