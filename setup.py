"""
Copyright (C) 2022 Red Hat, Inc. (https://github.com/Commonjava/charon)

Licensed under the Apache License, Version 2.0 (the "License");
you may not use this file except in compliance with the License.
You may obtain a copy of the License at

         http://www.apache.org/licenses/LICENSE-2.0

Unless required by applicable law or agreed to in writing, software
distributed under the License is distributed on an "AS IS" BASIS,
WITHOUT WARRANTIES OR CONDITIONS OF ANY KIND, either express or implied.
See the License for the specific language governing permissions and
limitations under the License.
"""
from setuptools import setup, find_packages

<<<<<<< HEAD
version = "1.1.2"
=======
version = "1.2.1"
>>>>>>> 9df4c571

# f = open('README.md')
# long_description = f.read().strip()
# long_description = long_description.split('split here', 1)[1]
# f.close()
long_description = """
This charon is a tool to synchronize several types of
artifacts repository data to RedHat Ronda service (maven.repository.redhat.com).
These repositories including types of maven, npm or some others like python
in future. And Ronda service will be hosted in AWS S3.
"""

setup(
    zip_safe=True,
    name="charon",
    version=version,
    long_description=long_description,
    classifiers=[
        "Development Status :: 1 - Planning",
        "Intended Audience :: Developers",
        "License :: OSI Approved :: Apache Software License",
        "Programming Language :: Python :: 3",
        "Topic :: Software Development :: Build Tools",
        "Topic :: Utilities",
    ],
    keywords="charon mrrc maven npm build java",
    author="RedHat EXD SPMM",
    license="APLv2",
    packages=find_packages(exclude=["ez_setup", "examples", "tests"]),
<<<<<<< HEAD
    install_requires=_get_requirements('requirements.txt'),
=======
>>>>>>> 9df4c571
    package_data={'charon': ['schemas/*.json']},
    test_suite="tests",
    entry_points={
        "console_scripts": ["charon = charon:cli"],
    },
)<|MERGE_RESOLUTION|>--- conflicted
+++ resolved
@@ -15,11 +15,7 @@
 """
 from setuptools import setup, find_packages
 
-<<<<<<< HEAD
-version = "1.1.2"
-=======
 version = "1.2.1"
->>>>>>> 9df4c571
 
 # f = open('README.md')
 # long_description = f.read().strip()
@@ -49,10 +45,6 @@
     author="RedHat EXD SPMM",
     license="APLv2",
     packages=find_packages(exclude=["ez_setup", "examples", "tests"]),
-<<<<<<< HEAD
-    install_requires=_get_requirements('requirements.txt'),
-=======
->>>>>>> 9df4c571
     package_data={'charon': ['schemas/*.json']},
     test_suite="tests",
     entry_points={
